--- conflicted
+++ resolved
@@ -4,12 +4,8 @@
 # License: BSD 3 clause
 
 import numpy as np
-<<<<<<< HEAD
+from sklearn.base import BaseEstimator, ClassifierMixin, RegressorMixin
 from sklearn.metrics import mean_squared_error, log_loss, zero_one_loss
-=======
-from sklearn.base import BaseEstimator, ClassifierMixin, RegressorMixin
-from sklearn.metrics import mean_squared_error, log_loss
->>>>>>> 4e8e6246
 from .activation import identity, relu, sigmoid, softmax, tanh
 from .algorithms import random_hill_climb, simulated_annealing, genetic_alg
 from .opt_probs import ContinuousOpt
@@ -377,7 +373,8 @@
                  pop_size=200,
                  mutation_prob=0.1,
                  max_attempts=10,
-                 random_state=None):
+                 random_state=None,
+                 curve=False):
 
         self.hidden_nodes = hidden_nodes
 
@@ -386,18 +383,6 @@
                                 'sigmoid': sigmoid,
                                 'tanh': tanh}
         self.activation = activation
-
-<<<<<<< HEAD
-    predicted_probs: array
-        Numpy array giving the predicted probabilities for each class when
-        :code:`predict` is performed for multi-class classification data; or
-        the predicted probability for class 1 when :code:`predict` is performed
-        for binary classification data.
-    
-    fitness_curve: array
-        Numpy array giving the fitness at each iteration.
-    """
-=======
         self.algorithm = algorithm
         self.max_iters = max_iters
         self.bias = bias
@@ -411,13 +396,14 @@
         self.mutation_prob = mutation_prob
         self.max_attempts = max_attempts
         self.random_state = random_state
->>>>>>> 4e8e6246
+        self.curve = curve
 
         self.node_list = []
         self.fitted_weights = []
         self.loss = np.inf
         self.output_activation = None
         self.predicted_probs = []
+        self.curve = []
 
     def _validate(self):
         if (not isinstance(self.max_iters, int) and self.max_iters != np.inf
@@ -461,23 +447,7 @@
         if self.algorithm not in ['random_hill_climb', 'simulated_annealing',
                                   'genetic_alg', 'gradient_descent']:
             raise Exception("""Algorithm must be one of: 'random_hill_climb',
-<<<<<<< HEAD
-            'simulated_annealing', 'genetic_alg', 'gradient_descent'.""")
-
-        if self.early_stopping:
-            self.max_attempts = max_attempts
-        else:
-            self.max_attempts = self.max_iters
-
-        self.node_list = []
-        self.fitted_weights = []
-        self.loss = np.inf
-        self.output_activation = None
-        self.predicted_probs = []
-        self.fitness_curve = []
-=======
                     'simulated_annealing', 'genetic_alg', 'gradient_descent'.""")
->>>>>>> 4e8e6246
 
     def fit(self, X, y=None, init_weights=None):
         """Fit neural network to data.
@@ -540,56 +510,40 @@
             fitted_weights = None
             loss = np.inf
 
-<<<<<<< HEAD
-            fitted_weights, loss, fitness_curve = random_hill_climb(
-                problem,
-                max_attempts=self.max_attempts, max_iters=self.max_iters,
-                restarts=0, init_state=init_weights, curve=True)
-=======
             # Can't use restart feature of random_hill_climb function, since
             # want to keep initial weights in the range -1 to 1.
             for _ in range(self.restarts + 1):
                 if init_weights is None:
                     init_weights = np.random.uniform(-1, 1, num_nodes)
 
-                current_weights, current_loss = random_hill_climb(
+                current_weights, current_loss, curve = random_hill_climb(
                     problem,
                     max_attempts=self.max_attempts if self.early_stopping else self.max_iters, max_iters=self.max_iters,
-                    restarts=0, init_state=init_weights)
+                    restarts=0, init_state=init_weights, curve=True)
 
                 if current_loss < loss:
                     fitted_weights = current_weights
                     loss = current_loss
->>>>>>> 4e8e6246
 
         elif self.algorithm == 'simulated_annealing':
             if init_weights is None:
                 init_weights = np.random.uniform(-1, 1, num_nodes)
-            fitted_weights, loss, fitness_curve = simulated_annealing(
+            fitted_weights, loss, curve = simulated_annealing(
                 problem,
-<<<<<<< HEAD
-                schedule=self.schedule, max_attempts=self.max_attempts,
+                schedule=self.schedule, max_attempts=self.max_attempts if self.early_stopping else self.max_iters,
                 max_iters=self.max_iters, init_state=init_weights, curve=True)
-=======
-                schedule=self.schedule, max_attempts=self.max_attempts if self.early_stopping else self.max_iters,
-                max_iters=self.max_iters, init_state=init_weights)
->>>>>>> 4e8e6246
 
         elif self.algorithm == 'genetic_alg':
-            fitted_weights, loss, fitness_curve = genetic_alg(
+            fitted_weights, loss, curve = genetic_alg(
                 problem,
                 pop_size=self.pop_size, mutation_prob=self.mutation_prob,
-<<<<<<< HEAD
-                max_attempts=self.max_attempts, max_iters=self.max_iters,
-                curve=True)
-=======
-                max_attempts=self.max_attempts if self.early_stopping else self.max_iters, max_iters=self.max_iters)
->>>>>>> 4e8e6246
+                max_attempts=self.max_attempts if self.early_stopping else self.max_iters,
+                max_iters=self.max_iters, curve=True)
 
         else:  # Gradient descent case
             if init_weights is None:
                 init_weights = np.random.uniform(-1, 1, num_nodes)
-            fitted_weights, loss = gradient_descent(
+            fitted_weights, loss, curve = gradient_descent(
                 problem,
                 max_attempts=self.max_attempts if self.early_stopping else self.max_iters, max_iters=self.max_iters,
                 init_state=init_weights)
@@ -599,7 +553,7 @@
         self.fitted_weights = fitted_weights
         self.loss = loss
         self.output_activation = fitness.get_output_activation()
-        self.fitness_curve = fitness_curve
+        self.curve = curve
         
 
         return self
@@ -772,6 +726,10 @@
     random_state: int, default: None
         If random_state is a positive integer, random_state is the seed used
         by np.random.seed(); otherwise, the random seed is not set.
+        
+    curve: bool, default: False
+        If bool is true, curve containing the fitness at each training 
+        iteration is returned.
 
     Attributes
     ----------
@@ -787,6 +745,9 @@
         :code:`predict` is performed for multi-class classification data; or
         the predicted probability for class 1 when :code:`predict` is performed
         for binary classification data.
+    
+    curve: array
+        Numpy array giving the fitness at each training iteration. 
     """
 
     def __init__(self, hidden_nodes=[10],
@@ -803,7 +764,8 @@
                  pop_size=200,
                  mutation_prob=0.1,
                  max_attempts=10,
-                 random_state=None):
+                 random_state=None,
+                 curve=False):
         super(NeuralNetwork, self).__init__(
             hidden_nodes=hidden_nodes,
             activation=activation,
@@ -819,7 +781,8 @@
             pop_size=pop_size,
             mutation_prob=mutation_prob,
             max_attempts=max_attempts,
-            random_state=random_state)
+            random_state=random_state,
+            curve=curve)
 
 
 class LinearRegression(BaseNeuralNetwork, RegressorMixin):
@@ -875,6 +838,10 @@
     random_state: int, default: None
         If random_state is a positive integer, random_state is the seed used
         by np.random.seed(); otherwise, the random seed is not set.
+        
+    curve: bool, default: False
+        If bool is true, curve containing the fitness at each training 
+        iteration is returned.        
 
     Attributes
     ----------
@@ -884,19 +851,23 @@
     loss: float
         Value of loss function for fitted weights when :code:`fit` is
         performed.
+        
+    curve: array
+        Numpy array giving the fitness at each training iteration. 
     """
 
     def __init__(self, algorithm='random_hill_climb', max_iters=100, bias=True,
                  learning_rate=0.1, early_stopping=False, clip_max=1e+10,
                  restarts=0, schedule=GeomDecay(), pop_size=200,
-                 mutation_prob=0.1, max_attempts=10, random_state=None):
+                 mutation_prob=0.1, max_attempts=10, random_state=None,
+                 curve=False):
         BaseNeuralNetwork.__init__(
             self, hidden_nodes=[], activation='identity',
             algorithm=algorithm, max_iters=max_iters, bias=bias,
             is_classifier=False, learning_rate=learning_rate,
             early_stopping=early_stopping, clip_max=clip_max, restarts=restarts,
             schedule=schedule, pop_size=pop_size, mutation_prob=mutation_prob,
-            max_attempts=max_attempts, random_state=random_state)
+            max_attempts=max_attempts, random_state=random_state, curve=curve)
 
 
 
@@ -953,6 +924,10 @@
     random_state: int, default: None
         If random_state is a positive integer, random_state is the seed used
         by np.random.seed(); otherwise, the random seed is not set.
+        
+    curve: bool, default: False
+        If bool is true, curve containing the fitness at each training 
+        iteration is returned.
 
     Attributes
     ----------
@@ -962,16 +937,19 @@
     loss: float
         Value of loss function for fitted weights when :code:`fit` is
         performed.
+    
+    curve: array
+        Numpy array giving the fitness at each training iteration.
     """
 
     def __init__(self, algorithm='random_hill_climb', max_iters=100, bias=True,
                  learning_rate=0.1, early_stopping=False, clip_max=1e+10,
                  restarts=0, schedule=GeomDecay(), pop_size=200, mutation_prob=0.1,
-                 max_attempts=10, random_state=None):
+                 max_attempts=10, random_state=None, curve=False):
         BaseNeuralNetwork.__init__(
             self, hidden_nodes=[], activation='sigmoid',
             algorithm=algorithm, max_iters=max_iters, bias=bias,
             is_classifier=True, learning_rate=learning_rate,
             early_stopping=early_stopping, clip_max=clip_max, restarts=restarts,
             schedule=schedule, pop_size=pop_size, mutation_prob=mutation_prob,
-            max_attempts=max_attempts, random_state=random_state)+            max_attempts=max_attempts, random_state=random_state, curve=curve)